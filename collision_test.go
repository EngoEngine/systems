package common

import (
	"fmt"
	"testing"

	"engo.io/ecs"
	"engo.io/engo"
	"github.com/stretchr/testify/assert"
)

func TestSpaceComponent_Contains(t *testing.T) {
	space := SpaceComponent{Width: 100, Height: 100}
	pass := []engo.Point{
		engo.Point{10, 10},
		engo.Point{50, 50},
		engo.Point{10, 50},
		engo.Point{99, 99},
	}
	fail := []engo.Point{
		// Totally not within:
		engo.Point{-10, -10},
		engo.Point{120, 120},

		// Only one axis within:
		engo.Point{50, 120},
		engo.Point{120, 50},

		// On the edge:
		engo.Point{0, 0},
		engo.Point{0, 50},
		engo.Point{0, 100},
		engo.Point{50, 0},
		engo.Point{50, 100},
		engo.Point{100, 0},
		engo.Point{100, 50},
		engo.Point{100, 100},
	}

	for _, p := range pass {
		assert.True(t, space.Contains(p), fmt.Sprintf("point %v should be within area", p))
	}

	for _, f := range fail {
		assert.False(t, space.Contains(f), fmt.Sprintf("point %v should not be within area", f))
	}
}

func TestSpaceComponent_Corners(t *testing.T) {
	space1 := SpaceComponent{Width: 1, Height: 1}
	exp1 := [4]engo.Point{engo.Point{0, 0}, engo.Point{1, 0}, engo.Point{0, 1}, engo.Point{1, 1}}
	act1 := space1.Corners()
	for i := 0; i < 4; i++ {
		assert.True(t, exp1[i].Equal(act1[i]), fmt.Sprintf("corner %d did not match for rotation %f (got %v expected %v)", i, space1.Rotation, act1[i], exp1[i]))
	}

	space2 := SpaceComponent{Width: 1, Height: 1, Rotation: 90}
	exp2 := [4]engo.Point{engo.Point{0, 0}, engo.Point{0, 1}, engo.Point{-1, 0}, engo.Point{-1, 1}}
	act2 := space2.Corners()
	for i := 0; i < 4; i++ {
		assert.True(t, exp2[i].Equal(act2[i]), fmt.Sprintf("corner %d did not match for rotation %f (got %v expected %v)", i, space2.Rotation, act2[i], exp2[i]))
	}
}

<<<<<<< HEAD
const (
	Ball = 1 << iota
	Bat
)

//Test GroupSolid working
func Test_GroupSolid(t *testing.T) {
	//All items in same place, have to collide
	CE := func(m, g CollisionGroup) collisionEntity {
		nb := ecs.NewBasic()
		return collisionEntity{
			BasicEntity: &nb,
			CollisionComponent: &CollisionComponent{
				Main:  m,
				Group: g,
			},
			//All objects in same position
			SpaceComponent: &SpaceComponent{engo.Point{10, 10}, 50, 50, 0},
		}
	}
	ents := []collisionEntity{
		CE(Ball, 0),     //The Ball
		CE(Bat, Ball),   //The Batt
		CE(0, Ball|Bat), //The Wall
		CE(0, 0),        //Ghost Should not collide with anything
	}
	sys := CollisionSystem{
		entities: ents,
		Solids:   Ball, //Only the ball should move as Solid
	}
	sys.Update(0.01)

	if ents[0].Position == ents[1].Position {
		t.Log("Ball should collide Solid")
		t.Fail()
	}

	if ents[3].Collides != 0 {
		t.Log("Ghost should not collide with anything")
		t.Fail()
	}
	for i := 0; i < 2; i++ { //Ball and Bat
		if ents[i].Collides == 0 {
			t.Logf("object %d should collides", i)
			t.Fail()
		}
	}

=======
func TestSpaceComponent_Center(t *testing.T) {
	components := []SpaceComponent{
		SpaceComponent{Width: 0, Height: 0},
		SpaceComponent{Width: 100, Height: 100},
		SpaceComponent{Width: 100, Height: 200},
	}
	points := []engo.Point{
		engo.Point{10, 10},
		engo.Point{50, 50},
		engo.Point{10, 50},
		engo.Point{99, 99},
	}

	for _, sc := range components {
		for _, p := range points {
			sc.SetCenter(p)
			c := sc.Center()
			assert.True(t, c.Equal(p), fmt.Sprintf("center %v should be equal to point %v", c, p))
		}
	}
>>>>>>> 4a0b5f1a
}<|MERGE_RESOLUTION|>--- conflicted
+++ resolved
@@ -62,7 +62,7 @@
 	}
 }
 
-<<<<<<< HEAD
+
 const (
 	Ball = 1 << iota
 	Bat
@@ -111,7 +111,8 @@
 		}
 	}
 
-=======
+}
+
 func TestSpaceComponent_Center(t *testing.T) {
 	components := []SpaceComponent{
 		SpaceComponent{Width: 0, Height: 0},
@@ -132,5 +133,5 @@
 			assert.True(t, c.Equal(p), fmt.Sprintf("center %v should be equal to point %v", c, p))
 		}
 	}
->>>>>>> 4a0b5f1a
+
 }